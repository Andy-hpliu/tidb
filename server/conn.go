--- conflicted
+++ resolved
@@ -381,19 +381,12 @@
 	} else {
 		err = cc.writeOK()
 	}
-<<<<<<< HEAD
 	runTime := time.Now().Sub(startTs)
 	if runTime < time.Second {
 		log.Infof("[TIME_QUERY] %v %s", runTime, sql)
 	} else {
 		log.Warnf("[TIME_QUERY] %v %s", runTime, sql)
 	}
-
-=======
-	costTime := time.Now().Sub(startTs)
-	log.Debugf("[TIME_QUERY] %v %s", costTime, sql)
-	metrics.Query(costTime)
->>>>>>> 81698067
 	return errors.Trace(err)
 }
 
